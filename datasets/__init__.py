datasets = {}


def register(name):
    def decorator(cls):
        datasets[name] = cls
        return cls
    return decorator


def make(name, config):
    dataset = datasets[name](config)
    return dataset


<<<<<<< HEAD
from . import blender, colmap, evdata

=======
from . import blender, colmap, dtu

>>>>>>> fb0f174b
<|MERGE_RESOLUTION|>--- conflicted
+++ resolved
@@ -1,22 +1,16 @@
-datasets = {}
-
-
-def register(name):
-    def decorator(cls):
-        datasets[name] = cls
-        return cls
-    return decorator
-
-
-def make(name, config):
-    dataset = datasets[name](config)
-    return dataset
-
-
-<<<<<<< HEAD
-from . import blender, colmap, evdata
-
-=======
-from . import blender, colmap, dtu
-
->>>>>>> fb0f174b
+datasets = {}
+
+
+def register(name):
+    def decorator(cls):
+        datasets[name] = cls
+        return cls
+    return decorator
+
+
+def make(name, config):
+    dataset = datasets[name](config)
+    return dataset
+
+
+from . import blender, colmap, dtu, evdata