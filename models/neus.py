--- conflicted
+++ resolved
@@ -73,16 +73,12 @@
                 resolution=[self.config.grid_res_x, self.config.grid_res_y, self.config.grid_res_z],
                 contraction_type=ContractionType.AABB
             )
-<<<<<<< HEAD
-        
-=======
             if self.config.learned_background:
                 self.occupancy_grid_bg = OccupancyGrid(
                     roi_aabb=self.scene_aabb,
                     resolution=256,
                     contraction_type=ContractionType.UN_BOUNDED_SPHERE
                 )
->>>>>>> fb0f174b
         self.randomized = self.config.randomized
         self.background_color = None
         self.render_step_size = 1.732 * 2 * self.config.radius / self.config.num_samples_per_ray
