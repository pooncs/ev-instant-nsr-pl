import os
import re
import shutil
import numpy as np
import cv2
import imageio
from matplotlib import cm
from matplotlib.colors import LinearSegmentedColormap
import json

import trimesh

import torch

from utils.obj import write_obj


class SaverMixin():
    @property
    def save_dir(self):
        return self.config.save_dir
    
    def convert_data(self, data):
        if isinstance(data, np.ndarray):
            return data
        elif isinstance(data, torch.Tensor):
            return data.cpu().numpy()
        elif isinstance(data, list):
            return [self.convert_data(d) for d in data]
        elif isinstance(data, dict):
            return {k: self.convert_data(v) for k, v in data.items()}
        else:
            raise TypeError('Data must be in type numpy.ndarray, torch.Tensor, list or dict, getting', type(data))
    
    def get_save_path(self, filename):
        save_path = os.path.join(self.save_dir, filename)
        os.makedirs(os.path.dirname(save_path), exist_ok=True)
        return save_path
    
    DEFAULT_RGB_KWARGS = {'data_format': 'CHW', 'data_range': (0, 1)}
    DEFAULT_UV_KWARGS = {'data_format': 'CHW', 'data_range': (0, 1), 'cmap': 'checkerboard'}
    DEFAULT_GRAYSCALE_KWARGS = {'data_range': None, 'cmap': 'jet'}

    def get_rgb_image_(self, img, data_format, data_range):
        img = self.convert_data(img)
        assert data_format in ['CHW', 'HWC']
        if data_format == 'CHW':
            img = img.transpose(1, 2, 0)
        img = img.clip(min=data_range[0], max=data_range[1])
        img = ((img - data_range[0]) / (data_range[1] - data_range[0]) * 255.).astype(np.uint8)
        imgs = [img[...,start:start+3] for start in range(0, img.shape[-1], 3)]
        imgs = [img_ if img_.shape[-1] == 3 else np.concatenate([img_, np.zeros((img_.shape[0], img_.shape[1], 3 - img_.shape[2]), dtype=img_.dtype)], axis=-1) for img_ in imgs]
        img = np.concatenate(imgs, axis=1)
        img = cv2.cvtColor(img, cv2.COLOR_RGB2BGR)
        return img
    
    def save_rgb_image(self, filename, img, data_format=DEFAULT_RGB_KWARGS['data_format'], data_range=DEFAULT_RGB_KWARGS['data_range']):
        img = self.get_rgb_image_(img, data_format, data_range)
        cv2.imwrite(self.get_save_path(filename), img)
    
    def get_uv_image_(self, img, data_format, data_range, cmap):
        img = self.convert_data(img)
        assert data_format in ['CHW', 'HWC']
        if data_format == 'CHW':
            img = img.transpose(1, 2, 0)
        img = img.clip(min=data_range[0], max=data_range[1])
        img = (img - data_range[0]) / (data_range[1] - data_range[0])
        assert cmap in ['checkerboard', 'color']
        if cmap == 'checkerboard':
            n_grid = 64
            mask = (img * n_grid).astype(int)
            mask = (mask[...,0] + mask[...,1]) % 2 == 0
            img = np.ones((img.shape[0], img.shape[1], 3), dtype=np.uint8) * 255
            img[mask] = np.array([255, 0, 255], dtype=np.uint8)
            img = cv2.cvtColor(img, cv2.COLOR_RGB2BGR)
        elif cmap == 'color':
            img_ = np.zeros((img.shape[0], img.shape[1], 3), dtype=np.uint8)
            img_[..., 0] = (img[..., 0] * 255).astype(np.uint8)
            img_[..., 1] = (img[..., 1] * 255).astype(np.uint8)
            img_ = cv2.cvtColor(img_, cv2.COLOR_RGB2BGR)
            img = img_
        return img
    
    def save_uv_image(self, filename, img, data_format=DEFAULT_UV_KWARGS['data_format'], data_range=DEFAULT_UV_KWARGS['data_range'], cmap=DEFAULT_UV_KWARGS['cmap']):
        img = self.get_uv_image_(img, data_format, data_range, cmap)
        cv2.imwrite(self.get_save_path(filename), img)

    def get_grayscale_image_(self, img, data_range, cmap):
        img = self.convert_data(img)
        img = np.nan_to_num(img)
        if data_range is None:
            img = (img - img.min()) / (img.max() - img.min())
        else:
            img = img.clip(data_range[0], data_range[1])
            img = (img - data_range[0]) / (data_range[1] - data_range[0])
        assert cmap in [None, 'jet', 'magma']
        if cmap == None:
            img = (img * 255.).astype(np.uint8)
            img = np.repeat(img[...,None], 3, axis=2)
        elif cmap == 'jet':
            img = (img * 255.).astype(np.uint8)
            img = cv2.applyColorMap(img, cv2.COLORMAP_JET)
        elif cmap == 'magma':
            img = 1. - img
            base = cm.get_cmap('magma')
            num_bins = 256
            colormap = LinearSegmentedColormap.from_list(
                f"{base.name}{num_bins}",
                base(np.linspace(0, 1, num_bins)),
                num_bins
            )(np.linspace(0, 1, num_bins))[:,:3]
            a = np.floor(img * 255.)
            b = (a + 1).clip(max=255.)
            f = img * 255. - a
            a = a.astype(np.uint16).clip(0, 255)
            b = b.astype(np.uint16).clip(0, 255)
            img = colormap[a] + (colormap[b] - colormap[a]) * f[...,None]
            img = (img * 255.).astype(np.uint8)
        return img

    def save_grayscale_image(self, filename, img, data_range=DEFAULT_GRAYSCALE_KWARGS['data_range'], cmap=DEFAULT_GRAYSCALE_KWARGS['cmap']):
        img = self.get_grayscale_image_(img, data_range, cmap)
        cv2.imwrite(self.get_save_path(filename), img)

    def get_image_grid_(self, imgs):
        if isinstance(imgs[0], list):
            return np.concatenate([self.get_image_grid_(row) for row in imgs], axis=0)
        cols = []
        for col in imgs:
            assert col['type'] in ['rgb', 'uv', 'grayscale']
            if col['type'] == 'rgb':
                rgb_kwargs = self.DEFAULT_RGB_KWARGS.copy()
                rgb_kwargs.update(col['kwargs'])
                cols.append(self.get_rgb_image_(col['img'], **rgb_kwargs))
            elif col['type'] == 'uv':
                uv_kwargs = self.DEFAULT_UV_KWARGS.copy()
                uv_kwargs.update(col['kwargs'])
                cols.append(self.get_uv_image_(col['img'], **uv_kwargs))
            elif col['type'] == 'grayscale':
                grayscale_kwargs = self.DEFAULT_GRAYSCALE_KWARGS.copy()
                grayscale_kwargs.update(col['kwargs'])
                cols.append(self.get_grayscale_image_(col['img'], **grayscale_kwargs))
        return np.concatenate(cols, axis=1)
    
    def save_image_grid(self, filename, imgs):
        img = self.get_image_grid_(imgs)
        cv2.imwrite(self.get_save_path(filename), img)
    
    def save_image(self, filename, img):
        img = self.convert_data(img)
        assert img.dtype == np.uint8
        if img.shape[-1] == 3:
            img = cv2.cvtColor(img, cv2.COLOR_RGB2BGR)
        elif img.shape[-1] == 4:
            img = cv2.cvtColor(img, cv2.COLOR_RGBA2BGRA)
        cv2.imwrite(self.get_save_path(filename), img)
    
    def save_cubemap(self, filename, img, data_range=(0, 1)):
        img = self.convert_data(img)
        assert img.ndim == 4 and img.shape[0] == 6 and img.shape[1] == img.shape[2]

        imgs_full = []
        for start in range(0, img.shape[-1], 3):
            img_ = img[...,start:start+3]
            img_ = np.stack([self.get_rgb_image_(img_[i], 'HWC', data_range) for i in range(img_.shape[0])], axis=0)
            size = img_.shape[1]
            placeholder = np.zeros((size, size, 3), dtype=np.float32)
            img_full = np.concatenate([
                np.concatenate([placeholder, img_[2], placeholder, placeholder], axis=1),
                np.concatenate([img_[1], img_[4], img_[0], img_[5]], axis=1),
                np.concatenate([placeholder, img_[3], placeholder, placeholder], axis=1)
            ], axis=0)
            img_full = cv2.cvtColor(img_full, cv2.COLOR_RGB2BGR)
            imgs_full.append(img_full)
        
        imgs_full = np.concatenate(imgs_full, axis=1)
        cv2.imwrite(self.get_save_path(filename), imgs_full)

    def save_data(self, filename, data):
        data = self.convert_data(data)
        if isinstance(data, dict):
            if not filename.endswith('.npz'):
                filename += '.npz'
            np.savez(self.get_save_path(filename), **data)
        else:
            if not filename.endswith('.npy'):
                filename += '.npy'
            np.save(self.get_save_path(filename), data)
        
    def save_state_dict(self, filename, data):
        torch.save(data, self.get_save_path(filename))
    
    def save_img_sequence(self, filename, img_dir, matcher, save_format='gif', fps=30):
        assert save_format in ['gif', 'mp4']
        if not filename.endswith(save_format):
            filename += f".{save_format}"
        matcher = re.compile(matcher)
        img_dir = os.path.join(self.save_dir, img_dir)
        imgs = []
        for f in os.listdir(img_dir):
            if matcher.search(f):
                imgs.append(f)
        imgs = sorted(imgs, key=lambda f: int(matcher.search(f).groups()[0]))
        imgs = [cv2.imread(os.path.join(img_dir, f)) for f in imgs]
        
        if save_format == 'gif':
            imgs = [cv2.cvtColor(i, cv2.COLOR_BGR2RGB) for i in imgs]
            imageio.mimsave(self.get_save_path(filename), imgs, fps=fps, palettesize=256)
        elif save_format == 'mp4':
            imgs = [cv2.cvtColor(i, cv2.COLOR_BGR2RGB) for i in imgs]
            imageio.mimsave(self.get_save_path(filename), imgs, fps=fps)
    
    def save_mesh(self, filename, v_pos, t_pos_idx, v_tex=None, t_tex_idx=None, v_rgb=None):
        v_pos, t_pos_idx = self.convert_data(v_pos), self.convert_data(t_pos_idx)
<<<<<<< HEAD
        
        # if v_tex is not None and t_tex_idx is not None:
        #     v_tex, t_tex_idx = self.convert_data(v_tex), self.convert_data(t_tex_idx)
        #     write_obj(self.get_save_path(filename), v_pos, t_pos_idx, v_tex, t_tex_idx)
        # else:
        #     write_obj(self.get_save_path(filename), v_pos, t_pos_idx, None, None)
        
        # This will mess with the coordinates!
=======
        if v_rgb is not None:
            v_rgb = self.convert_data(v_rgb)

        import trimesh
>>>>>>> fb0f174b
        mesh = trimesh.Trimesh(
            vertices=v_pos,
            faces=t_pos_idx,
            vertex_colors=v_rgb
        )
        mesh.export(self.get_save_path(filename))
<<<<<<< HEAD
        
=======
>>>>>>> fb0f174b
    
    def save_file(self, filename, src_path):
        shutil.copyfile(src_path, self.get_save_path(filename))
    
    def save_json(self, filename, payload):
        with open(self.get_save_path(filename), 'w') as f:
            f.write(json.dumps(payload))<|MERGE_RESOLUTION|>--- conflicted
+++ resolved
@@ -212,7 +212,6 @@
     
     def save_mesh(self, filename, v_pos, t_pos_idx, v_tex=None, t_tex_idx=None, v_rgb=None):
         v_pos, t_pos_idx = self.convert_data(v_pos), self.convert_data(t_pos_idx)
-<<<<<<< HEAD
         
         # if v_tex is not None and t_tex_idx is not None:
         #     v_tex, t_tex_idx = self.convert_data(v_tex), self.convert_data(t_tex_idx)
@@ -221,22 +220,13 @@
         #     write_obj(self.get_save_path(filename), v_pos, t_pos_idx, None, None)
         
         # This will mess with the coordinates!
-=======
-        if v_rgb is not None:
-            v_rgb = self.convert_data(v_rgb)
-
-        import trimesh
->>>>>>> fb0f174b
         mesh = trimesh.Trimesh(
             vertices=v_pos,
             faces=t_pos_idx,
             vertex_colors=v_rgb
         )
         mesh.export(self.get_save_path(filename))
-<<<<<<< HEAD
-        
-=======
->>>>>>> fb0f174b
+        
     
     def save_file(self, filename, src_path):
         shutil.copyfile(src_path, self.get_save_path(filename))
